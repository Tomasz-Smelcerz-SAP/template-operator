--- conflicted
+++ resolved
@@ -1,9 +1,5 @@
 # Template Operator
-<<<<<<< HEAD
-This documentation and template serves as a reference to implement a module (component) operator, for integration with the [lifecycle-manager](https://github.com/kyma-project/lifecycle-manager/tree/main/operator).
-=======
-This documentation and template serve as a reference to implement a module (component) operator, for integration with the [lifecycle-manager](https://github.com/kyma-project/lifecycle-manager/tree/main/).
->>>>>>> c37a84f4
+This documentation and template serves as a reference to implement a module (component) operator, for integration with the [lifecycle-manager](https://github.com/kyma-project/lifecycle-manager/tree/main/).
 It utilizes the [kubebuilder](https://book.kubebuilder.io/) framework with some modifications to implement Kubernetes APIs for custom resource definitions (CRDs).
 Additionally, it hides Kubernetes boilerplate code to develop fast and efficient control loops in Go.
 
@@ -67,10 +63,12 @@
   This allows multiple control-planes to offer differing modules simply at configuration time.
   Also, we do not use File-Based Catalogs for maintaining our catalog, but maintain every `ModuleTemplate` through [Open Component Model](https://ocm.software/), an open standard to describe software artifact delivery.
 
-Regarding release channels for operators, Lifecycle Manager operates fundamentally at the same level as OLM. However, with `Kyma` we ensure bundling of the `ModuleTemplate` to a specific release channel.
+Regarding release channels for operators, Lifecycle Manager operates at the same level as OLM. However, with `Kyma` we ensure bundling of the `ModuleTemplate` to a specific release channel.
 We are heavily inspired by the way that OLM handles release channels, but we do not have an intermediary `Subscription` that assigns the catalog to the channel. Instead, every module is deliverd in a `ModuleTemplate` in a channel already.
 
-Fundamentally, there is a distinct difference in parts of the `ModuleTemplate`. The ModuleTemplate contains not only a specification of the operator to be installed through OCM, but also a set of default values for a given channel when installed for the first time.
+There is a distinct difference in parts of the `ModuleTemplate`. 
+The ModuleTemplate contains not only a specification of the operator to be installed through a dedicated Layer.
+It also consists of a set of default values for a given channel when installed for the first time.
 When installing an operator from scratch through Kyma, this means that the Module will already be initialized with a default set of values.
 However, when upgrading it is not expected from the Kyma Lifecycle to update the values to eventual new defaults. Instead it is a way for module developers to prefill their Operator with instructions based on a given environment (the channel).
 It is important to note that these default values are static once they are installed, and they will not be updated unless a new installation of the module occurs, even when the content of `ModuleTemplate` changes. 
